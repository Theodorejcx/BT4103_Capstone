import os
import pandas as pd
import numpy as np
import streamlit as st
import plotly.express as px
import matplotlib.pyplot as plt
import seaborn as sns

st.set_page_config(page_title="EE Analytics Dashboard", layout="wide")

# ------------------------------
# Data loading & preparation
# ------------------------------
@st.cache_data
def load_data(path: str = "dashboard_curated.csv") -> pd.DataFrame:
    """Load curated CSV and perform light, safe parsing for the app."""
    df = pd.read_csv(path)

    # Parse key dates (coerce errors to NaT)
    for c in ["Programme Start Date", "Programme End Date", "Run_Month"]:
        if c in df.columns:
            df[c] = pd.to_datetime(df[c], errors="coerce")

    # Friendly label for charts (if not already present)
    if "Run_Month" in df.columns:
        df["Run_Month_Label"] = df["Run_Month"].dt.strftime("%Y-%m")

    # Derive Age_Group (with Unknown for NaNs)
    if "Age" in df.columns:
        age_num = pd.to_numeric(df["Age"], errors="coerce")
        bins   = [0, 34, 44, 54, 64, 200]
        labels = ["<35", "35–44", "45–54", "55–64", "65+"]
        df["Age_Group"] = pd.cut(age_num, bins=bins, labels=labels, right=True)
        df["Age_Group"] = df["Age_Group"].astype("string")
        df.loc[age_num.isna(), "Age_Group"] = "Unknown"

    # Light category cleanup for common slicers (as strings to keep Plotly/Streamlit happy)
    cat_cols = [
        "Application Status", "Applicant Type", "Primary Category",
        "Secondary Category", "Seniority", "Gender", "Country Of Residence",
        "Truncated Programme Name", "Domain"
    ]
    for c in cat_cols:
        if c in df.columns:
            df[c] = df[c].astype("string").str.strip()

    # Normalize Gender Unknown visibility
    if "Gender" in df.columns:
        df["Gender"] = df["Gender"].fillna("Unknown").str.capitalize()

    # Organization cleanup (collapse placeholders to "UNKNOWN")
    org_col = "Organisation Name: Organisation Name"
    if org_col in df.columns:
        df[org_col] = (
            df[org_col]
            .fillna("Unknown")
            .astype("string")
            .str.strip()
            .str.upper()
            .replace({
                "N.A.": "UNKNOWN",
                "N. A": "UNKNOWN",
                "NIL": "UNKNOWN",
                "NA": "UNKNOWN"
            })
        )

    return df


# Allow user to upload a newer CSV (optional)
uploaded = st.sidebar.file_uploader("Upload a curated CSV (optional)", type=["csv"])
data_path = uploaded if uploaded is not None else "dashboard_curated.csv"

# Load the full dataset once; df is a working copy for filters
df_full = load_data(data_path)
df = df_full.copy()

if df.empty:
    st.info("No data loaded. Please upload a CSV or place dashboard_curated.csv next to this script.")
    st.stop()

st.title("Executive Education Analytics Dashboard")


# ------------------------------
# Session keys & helpers
# ------------------------------
def _safe_key(label: str, suffix: str) -> str:
    """Make safe, unique Streamlit widget keys from labels."""
    return f"{label}_{suffix}".replace(" ", "_").lower()

# Filter labels used throughout
FILTER_LABELS = [
    "Application Status",
    "Applicant Type",
    "Primary Category",
    "Secondary Category",
    "Country of Residence",
    "Seniority",
    "Domain"
]

def multiselect_with_all_button(label: str, series: pd.Series, default_all: bool = True):
    """
    Multiselect with a single 'Select all' button (no per-filter clear).
    - Persists selection in session_state
    - Handles option changes safely (e.g., after date filter)
    """
    s = series.copy().fillna("Unknown")
    options = sorted(s.unique().tolist())

    ms_key = _safe_key(label, "multi")

    # Initialize once per filter
    if ms_key not in st.session_state:
        st.session_state[ms_key] = options[:] if default_all else []

    # Keep selection only within current options (if options changed)
    current = [v for v in st.session_state[ms_key] if v in options]
    if current != st.session_state[ms_key]:
        st.session_state[ms_key] = current

    # One button to select all current options
    if st.button(f"Select all {label}", key=_safe_key(label, "btn_all")):
        st.session_state[ms_key] = options[:]  # Streamlit auto-reruns

    # Render multiselect bound to state (no default=)
    st.multiselect(label, options, key=ms_key)

    return st.session_state[ms_key]


def apply_filter(series: pd.Series, selected: list[str]) -> pd.Series:
    """
    Smart filter logic:
    - If nothing selected: keep all rows
    - If user selected all current options: keep all rows
    - Else: keep rows whose value is in selected (with NaN -> 'Unknown')
    """
    if selected is None:
        return pd.Series(True, index=series.index)
    s = series.fillna("Unknown")
    all_opts = set(s.unique().tolist())
    sel_set  = set(selected or [])
    if not selected or sel_set == all_opts:
        return pd.Series(True, index=series.index)
    return s.isin(selected)


# ------------------------------
# Global date span (from df_full)
# ------------------------------
if "Run_Month" in df_full.columns:
    full_min = pd.to_datetime(df_full["Run_Month"], errors="coerce").min()
    full_max = pd.to_datetime(df_full["Run_Month"], errors="coerce").max()

    # Persist the true full span across reruns
    if "run_month_full_span" not in st.session_state:
        st.session_state["run_month_full_span"] = (full_min.date(), full_max.date())

    # Initialize current range
    if "run_month_range" not in st.session_state:
        st.session_state["run_month_range"] = st.session_state["run_month_full_span"]


# ------------------------------
# Sidebar: Global buttons & date range
# ------------------------------
with st.sidebar:
    st.header("Filters")

    def select_all_filters():
        """Select all options for each filter and reset date to full span."""
        for label in FILTER_LABELS:
            ms_key = _safe_key(label, "multi")
            # Use the current (date-filtered) df to decide options; change to df_full for absolute all
            series = df[label].fillna("Unknown") if label in df.columns else pd.Series([], dtype="object")
            st.session_state[ms_key] = sorted(series.unique().tolist())
        # Reset date to the stored full span
        if "run_month_full_span" in st.session_state:
            st.session_state["run_month_range"] = st.session_state["run_month_full_span"]

    def clear_all_filters():
        """Clear selections for each filter and reset date to full span."""
        for label in FILTER_LABELS:
            ms_key = _safe_key(label, "multi")
            st.session_state[ms_key] = []
        if "run_month_full_span" in st.session_state:
            st.session_state["run_month_range"] = st.session_state["run_month_full_span"]

    c1, c2 = st.columns(2)
    with c1:
        st.button("✅ Select all filters", key="btn_select_all_filters", on_click=select_all_filters)
    with c2:
        st.button("🧹 Clear all filters", key="btn_clear_all_filters", on_click=clear_all_filters)

    # Date range picker (bound to state), then apply to working df
    if "Run_Month" in df.columns:
        full_min_date, full_max_date = st.session_state["run_month_full_span"]
        st.date_input(
            "Run month range",
            key="run_month_range",
            value=st.session_state["run_month_range"],
            min_value=full_min_date,
            max_value=full_max_date,
        )
        start_d, end_d = map(pd.to_datetime, st.session_state["run_month_range"])
        df = df[(df["Run_Month"] >= start_d) & (df["Run_Month"] <= end_d)]

    # Per-filter multiselects with "Select all" buttons
    sel_status   = multiselect_with_all_button("Application Status", df.get("Application Status", pd.Series([], dtype="object")))
    sel_app_type = multiselect_with_all_button("Applicant Type",     df.get("Applicant Type",     pd.Series([], dtype="object")))
    sel_primcat  = multiselect_with_all_button("Pri Category",   df.get("Primary Category",   pd.Series([], dtype="object")))
    sel_secncat  = multiselect_with_all_button("Sec Category", df.get("Secondary Category", pd.Series([], dtype="object")))
    sel_country  = multiselect_with_all_button("Country",            df.get("Country Of Residence", pd.Series([], dtype="object")))
    sel_senior   = multiselect_with_all_button("Seniority",          df.get("Seniority",          pd.Series([], dtype="object")))
    sel_domain   = multiselect_with_all_button("Domain",          df.get("Domain",          pd.Series([], dtype="object")))
    
    top_k = st.number_input("Top K (for Top-X charts)", min_value=3, max_value=50, value=10, step=1)


# ------------------------------
# Apply all filters to the working df
# ------------------------------
mask = (
    apply_filter(df.get("Application Status",        pd.Series(index=df.index)), sel_status)   &
    apply_filter(df.get("Applicant Type",            pd.Series(index=df.index)), sel_app_type) &
    apply_filter(df.get("Primary Category",          pd.Series(index=df.index)), sel_primcat)  &
    apply_filter(df.get("Secondary Category",        pd.Series(index=df.index)), sel_secncat)  &
    apply_filter(df.get("Country Of Residence",      pd.Series(index=df.index)), sel_country)  &
    apply_filter(df.get("Seniority",                 pd.Series(index=df.index)), sel_senior)   &
    apply_filter(df.get("Domain",                    pd.Series(index=df.index)), sel_domain)
) 
df_f = df[mask].copy()
st.caption(f"Filtered rows: {len(df_f):,} of {len(df):,}")


# ------------------------------
# Tabs & Visualizations
# ------------------------------
tab1, tab2, tab3, tab4, tab5, tab6, tab7, tab8 = st.tabs([
    "📈 Time Series", "🗺️ Geography", "🏷️ Programmes × Country",
    "👔 Titles & Orgs", "🧮 Age & Demographics", "ℹ️ Data Preview", "Age Distribution per Category", "Country Distribution per Category"
])

# --- Tab 1: Time Series
with tab1:
    st.subheader("Participants over Time")
    if "Run_Month" in df_f.columns:
        ts = df_f.groupby("Run_Month").size().reset_index(name="Participants")
        ts = ts.sort_values("Run_Month")
        fig = px.line(ts, x="Run_Month", y="Participants", markers=True)
        fig.update_layout(yaxis_title="Participants", xaxis_title="Run Month")
        st.plotly_chart(fig, use_container_width=True)

    # Seasonal bars by Start Month / Quarter
    if "Programme Start Date" in df_f.columns:
        df_f["Start_Month_Num"] = df_f["Programme Start Date"].dt.month
        df_f["Start_Quarter"]   = df_f["Programme Start Date"].dt.quarter

        col_a, col_b = st.columns(2)
        with col_a:
            mon = df_f.groupby("Start_Month_Num").size().reset_index(name="Applications")
            mon["Month"] = mon["Start_Month_Num"].map({
                1:"Jan",2:"Feb",3:"Mar",4:"Apr",5:"May",6:"Jun",
                7:"Jul",8:"Aug",9:"Sep",10:"Oct",11:"Nov",12:"Dec"
            })
            mon = mon.sort_values("Start_Month_Num")
            figm = px.bar(mon, x="Month", y="Applications", title="Applications by Start Month")
            st.plotly_chart(figm, use_container_width=True)

        with col_b:
            q = df_f.groupby("Start_Quarter").size().reset_index(name="Applications")
            figq = px.bar(q, x="Start_Quarter", y="Applications", title="Applications by Start Quarter")
            st.plotly_chart(figq, use_container_width=True)

# --- Tab 2: Geography
with tab2:
    st.subheader("Geospatial: Participants by Country")
    if "Country Of Residence" in df_f.columns:
        geo = df_f.groupby("Country Of Residence").size().reset_index(name="Participants")
        if not geo.empty:
            fig = px.choropleth(
                geo, locations="Country Of Residence", locationmode="country names",
                color="Participants", hover_name="Country Of Residence", color_continuous_scale="Viridis"
            )
            fig.update_layout(coloraxis_colorbar_title="Participants")
            st.plotly_chart(fig, use_container_width=True)

        st.markdown("**Top Countries over Time (adjustable K)**")
        top_countries = geo.nlargest(top_k, "Participants")["Country Of Residence"].tolist()
        ts_geo = (
            df_f[df_f["Country Of Residence"].isin(top_countries)]
            .groupby(["Run_Month", "Country Of Residence"]).size().reset_index(name="Participants")
            .sort_values("Run_Month")
        )
        if not ts_geo.empty:
            fig = px.line(ts_geo, x="Run_Month", y="Participants", color="Country Of Residence", markers=True)
            fig.update_layout(yaxis_title="Participants", xaxis_title="Run Month")
            st.plotly_chart(fig, use_container_width=True)

# --- Tab 3: Programmes × Country
with tab3:
    st.subheader("Top Programmes & Country Breakdown")
    prog_col = "Truncated Programme Name"
    if prog_col in df_f.columns and "Country Of Residence" in df_f.columns:
        top_progs = df_f[prog_col].value_counts().nlargest(top_k).index.tolist()
        df_top = df_f[df_f[prog_col].isin(top_progs)].copy()

        agg = df_top.groupby([prog_col, "Country Of Residence"]).size().reset_index(name="Participants")
        top_c_in_subset = agg.groupby("Country Of Residence")["Participants"].sum().nlargest(top_k).index.tolist()
        agg = agg[agg["Country Of Residence"].isin(top_c_in_subset)]

        fig = px.bar(
            agg, x=prog_col, y="Participants", color="Country Of Residence",
            title=f"Participants by Programme (Top {top_k}) and Country", barmode="stack"
        )
        fig.update_layout(xaxis_title="Programme (Anon)", yaxis_title="Participants")
        st.plotly_chart(fig, use_container_width=True)

# --- Tab 4: Titles & Organisations
with tab4:
    st.subheader("Top Job Titles & Organisations")
    col1, col2 = st.columns(2)

    if "Job Title Clean" in df_f.columns:
        top_titles = df_f["Job Title Clean"].value_counts().nlargest(top_k).reset_index()
        top_titles.columns = ["Job Title", "Participants"]
        fig1 = px.bar(top_titles, x="Participants", y="Job Title", orientation="h",
                      title=f"Top {top_k} Job Titles")
        st.plotly_chart(fig1, use_container_width=True, theme="streamlit")

    org_col = "Organisation Name: Organisation Name"
    if org_col in df_f.columns:
        top_orgs = df_f[org_col].value_counts().nlargest(top_k).reset_index()
        top_orgs.columns = ["Organisation", "Participants"]
        fig2 = px.bar(top_orgs, x="Participants", y="Organisation", orientation="h",
                      title=f"Top {top_k} Organisations")
        st.plotly_chart(fig2, use_container_width=True, theme="streamlit")

    if "Seniority" in df_f.columns:
        sen = df_f["Seniority"].value_counts().reset_index()
        sen.columns = ["Seniority", "Participants"]
        fig3 = px.bar(sen, x="Seniority", y="Participants", title="Participants by Seniority")
        st.plotly_chart(fig3, use_container_width=True)
        
    if "Domain" in df_f.columns:
        domain = df_f["Domain"].value_counts().reset_index()
        domain.columns = ["Domain", "Participants"]
        domain = domain[domain["Domain"] != "Unknown"]
        fig4 = px.bar(domain, x="Domain", y="Participants", title="Participants by Job Title Domain")
        st.plotly_chart(fig4, use_container_width=True)
        
# --- Tab 5: Age & Demographics
with tab5:
    st.subheader("Demographics")
    c1, c2 = st.columns(2)

    if "Age_Group" in df_f.columns:
        agec = df_f["Age_Group"].value_counts().reindex(
            ["<35","35–44","45–54","55–64","65+","Unknown"]
        )
        agec = agec.dropna().reset_index()
        agec.columns = ["Age Group", "Participants"]
        fig = px.bar(agec, x="Age Group", y="Participants", title="Participants by Age Group")
        st.plotly_chart(fig, use_container_width=True)

    if "Gender" in df_f.columns:
        gender = df_f["Gender"].value_counts().reset_index()
        gender.columns = ["Gender", "Participants"]
        fig = px.pie(gender, names="Gender", values="Participants", title="Gender Split")
        st.plotly_chart(fig, use_container_width=True)

# --- Tab 6: Data Preview
with tab6:
    st.subheader("Filtered Data Preview")
    preview_cols = [c for c in [
        "Application ID", "Contact ID", "Application Status", "Applicant Type",
        "Organisation Name: Organisation Name", "Job Title Clean", "Seniority",
        "Truncated Programme Name", "Truncated Programme Run", "Primary Category", "Secondary Category",
        "Programme Start Date", "Programme End Date", "Run_Month", "Run_Month_Label", "Programme_Duration",
        "Gender", "Age", "Country Of Residence", "Domain"
    ] if c in df_f.columns]

    st.dataframe(
        df_f.sort_values("Run_Month").loc[:, preview_cols].head(500),
        use_container_width=True,
        hide_index=True
    )

    st.download_button(
        "Download filtered CSV",
        data=df_f.to_csv(index=False).encode("utf-8-sig"),
        file_name="filtered_export.csv",
        mime="text/csv"
<<<<<<< HEAD
    )
=======
    )


# --- Tab 7: Test Tab
with tab7:
    st.header("Age Distribution per Category")

    # Choose between Primary or Secondary Category
    category_type = st.radio("Choose category type:", ["Primary Category", "Secondary Category"])

    # Get available categories
    if category_type in df_f.columns and "Age" in df_f.columns:
        categories = df_f[category_type].dropna().unique()
        selected_cat = st.selectbox(f"Select {category_type}:", categories)
        bins = np.arange(10, 80, 5)  # bins: 0-5, 5-10, ..., 85-90

        # Plot for selected category
        fig, ax = plt.subplots(figsize=(4, 2.5))
        sns.histplot(df_f[df_f[category_type] == selected_cat]["Age"], bins=bins, kde=True, ax=ax)
        ax.set_title(f"Age Distribution - {category_type}: {selected_cat}")
        ax.set_xlabel("Age")
        ax.set_ylabel("Count")
        ax.set_xlim(10, 80)
        plt.tight_layout()
        st.pyplot(fig)


# --- Tab 8: Age & Country Dist. per Category
with tab8:
    st.header("Country Distribution per Category")

    # Choose between Primary or Secondary Category
    country_category_type = st.radio("Choose category type for country distribution:", ["Primary Category", "Secondary Category"], key="country_cat_type")

    if country_category_type in df_f.columns and "Country Of Residence" in df_f.columns:
        categories = df_f[country_category_type].dropna().unique()
        selected_cat = st.selectbox(f"Select {country_category_type}:", categories, key="country_cat_select")

        # Plot for selected category
        subset = df_f[df_f[country_category_type] == selected_cat]
        country_props = subset["Country Of Residence"].value_counts(normalize=True).astype(float)
        major = country_props[country_props >= 0.01]
        others_pct = 1 - major.sum()
        if others_pct > 0:
            major["Others"] = others_pct
        plot_df = major.reset_index()
        plot_df.columns = ["Country", "Percentage"]
        plot_df["Percentage"] = plot_df["Percentage"] * 100
        plot_df = plot_df.sort_values(by="Percentage", ascending=False)
        if "Others" in plot_df["Country"].values:
            others_row = plot_df[plot_df["Country"] == "Others"]
            plot_df = plot_df[plot_df["Country"] != "Others"]
            plot_df = pd.concat([plot_df, others_row], ignore_index=True)
        fig, ax = plt.subplots(figsize=(4, 2.5))
        sns.barplot(x="Country", y="Percentage", data=plot_df, hue="Country", dodge=False, order=plot_df["Country"], ax=ax, legend=False)
        ax.set_xticklabels(ax.get_xticklabels(), rotation=45, ha="right")
        ax.set_title(f"Country Distribution (%) - {country_category_type}: {selected_cat}")
        ax.set_xlabel("Country")
        ax.set_ylabel("Percentage")
        ax.set_ylim(0, 100)
        plt.tight_layout()
        # for i, v in enumerate(plot_df["Percentage"]):
        #     ax.text(i, v + 1, f"{v:.1f}%", ha='center', fontsize=8)
        st.pyplot(fig)
    
>>>>>>> 4e10fbde
<|MERGE_RESOLUTION|>--- conflicted
+++ resolved
@@ -394,9 +394,6 @@
         data=df_f.to_csv(index=False).encode("utf-8-sig"),
         file_name="filtered_export.csv",
         mime="text/csv"
-<<<<<<< HEAD
-    )
-=======
     )
 
 
@@ -461,5 +458,4 @@
         # for i, v in enumerate(plot_df["Percentage"]):
         #     ax.text(i, v + 1, f"{v:.1f}%", ha='center', fontsize=8)
         st.pyplot(fig)
-    
->>>>>>> 4e10fbde
+    